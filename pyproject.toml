--- conflicted
+++ resolved
@@ -61,10 +61,7 @@
 addopts = "-s -vvv -l --tb=long"
 doctest_optionflags = "NORMALIZE_WHITESPACE ELLIPSIS"
 filterwarnings = [
-<<<<<<< HEAD
     "error",
-=======
->>>>>>> 2e438342
     "ignore::UserWarning",
     "ignore::DeprecationWarning",
 ]
